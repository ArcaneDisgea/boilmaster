name: Create and publish a Docker image

# Configures this workflow to run every time a change is pushed to the branch called `release`.
on:
    push:
        branches: ["release"]

env:
    REGISTRY: ghcr.io
    IMAGE_NAME: ${{ github.repository }}
    # we edit REPO later, this is just to remove the warnings from it "not existing" in editor.
    REPO:

jobs:
    build-and-push-image:
        strategy:
            # If one instance of the matrix fails kill the job.
            fail-fast: true
            matrix:
                platform:
                    - os_name: x86_64
                      os: ubuntu-latest
                      cargo_command: cargo
                      arch: x86_64-unknown-linux-gnu
                      target: linux/amd64
                      zlib: x86_64-linux-gnu
                      pkg-config-path: /usr/lib/pkgconfig/
                      pkg-config-sysroot-dir: /usr/lib/aarch64-linux-gnu/
                    - os_name: arm64
                      os: ubuntu-latest
                      arch: aarch64-unknown-linux-gnu
                      target: linux/arm64
                      zlib: aarch64-linux-gnu
                      pkg-config-path: /usr/lib/aarch64-linux-gnu/pkgconfig/
                      pkg-config-sysroot-dir: /usr/lib/aarch64-linux-gnu/

        runs-on: ${{ matrix.platform.os }}

        # Sets the permissions granted to the `GITHUB_TOKEN` for the actions in this job.
        permissions:
            contents: read
            packages: write
            attestations: write
            id-token: write

        steps:
            - name: Checkout repository
              uses: actions/checkout@v4

            # Uses the `docker/login-action` action to log in to the Container registry registry using the account and password that will publish the packages. Once published, the packages are scoped to the account defined here.
            - name: Log in to the Container registry
<<<<<<< HEAD
              uses: docker/login-action@v3
=======
              uses: docker/login-action@65b78e6e13532edd9afa3aa52ac7964289d1a9c1
>>>>>>> 95d029ae
              with:
                  registry: ${{ env.REGISTRY }}
                  username: ${{ github.actor }}
                  password: ${{ secrets.GITHUB_TOKEN }}

            # This step uses [docker/metadata-action](https://github.com/docker/metadata-action#about) to extract tags and labels that will be applied to the specified image. The `id` "meta" allows the output of this step to be referenced in a subsequent step. The `images` value provides the base name for the tags and labels.
            - name: Extract metadata (tags, labels) for Docker
              id: meta
<<<<<<< HEAD
              uses: docker/metadata-action@v4
=======
              uses: docker/metadata-action@9ec57ed1fcdbf14dcef7dfbe97b2010124a938b7
>>>>>>> 95d029ae
              with:
                  images: ${{ env.REGISTRY }}/${{ env.IMAGE_NAME }}
                  tags: |
                      latest-${{ matrix.platform.os_name }}
                      type=sha

            # Make QEMU available for the final arm image creation
            - name: Set up QEMU
              uses: docker/setup-qemu-action@v3
              with:
                  platforms: arm64

            # This step uses the `docker/build-push-action` action to build the image, based on your repository's `Dockerfile`. If the build succeeds, it pushes the image to GitHub Packages.
            # It uses the `context` parameter to define the build's context as the set of files located in the specified path. For more information, see "[Usage](https://github.com/docker/build-push-action#usage)" in the README of the `docker/build-push-action` repository.
            # It uses the `tags` and `labels` parameters to tag and label the image with the output from the "meta" step.
            - name: Build and push Docker image
              id: push
<<<<<<< HEAD
              uses: docker/build-push-action@v6
=======
              uses: docker/build-push-action@f2a1d5e99d037542a71f64918e516c093c6f3fc4
>>>>>>> 95d029ae
              with:
                  context: .
                  build-args: |
                      arch=${{ matrix.platform.arch }}
                      zlib=${{ matrix.platform.zlib }}
                      pkg-config-path=${{ matrix.platform.pkg-config-path}}
                      pkg-config-sysroot-dir=${{ matrix.platform.pkg-config-sysroot-dir }}
                      target=${{ matrix.platform.target }}
                  push: true
                  tags: ${{ steps.meta.outputs.tags }}
                  labels: ${{ steps.meta.outputs.labels }}

            # This step generates an artifact attestation for the image, which is an unforgeable statement about where and how it was built. It increases supply chain security for people who consume the image. For more information, see "[AUTOTITLE](/actions/security-guides/using-artifact-attestations-to-establish-provenance-for-builds)."
            - name: Generate artifact attestation
              uses: actions/attest-build-provenance@v1
              with:
                  subject-name: ${{ env.REGISTRY }}/${{ env.IMAGE_NAME }}
                  subject-digest: ${{ steps.push.outputs.digest }}
                  push-to-registry: true

    create-manifests:
        needs: build-and-push-image
        runs-on: ubuntu-latest
        defaults:
            run:
                shell: bash
        permissions:
            contents: read
            packages: write
        steps:
            - name: Log in to the Container registry
              uses: docker/login-action@65b78e6e13532edd9afa3aa52ac7964289d1a9c1
              with:
                  registry: ${{ env.REGISTRY }}
                  username: ${{ github.actor }}
                  password: ${{ secrets.GITHUB_TOKEN }}
            # we need to convert the repo name to lowercase because we are manually creating the combined manifest for multi-arch and docker manifest forces as lowercase but will not convert it for you.
            - name: convert to lower
              run: |
                  echo "REPO=${GITHUB_REPOSITORY@L}" >>${GITHUB_ENV}

            - name: Create multiarch manifests
              run: |
                  docker manifest create \
                    ${{ env.REGISTRY }}/${{ env.REPO }}:latest \
                    --amend ${{ env.REGISTRY }}/${{ env.REPO }}:latest-x86_64 \
                    --amend ${{ env.REGISTRY }}/${{ env.REPO }}:latest-arm64
                  docker manifest push ${{ env.REGISTRY }}/${{ env.REPO }}:latest<|MERGE_RESOLUTION|>--- conflicted
+++ resolved
@@ -49,11 +49,7 @@
 
             # Uses the `docker/login-action` action to log in to the Container registry registry using the account and password that will publish the packages. Once published, the packages are scoped to the account defined here.
             - name: Log in to the Container registry
-<<<<<<< HEAD
               uses: docker/login-action@v3
-=======
-              uses: docker/login-action@65b78e6e13532edd9afa3aa52ac7964289d1a9c1
->>>>>>> 95d029ae
               with:
                   registry: ${{ env.REGISTRY }}
                   username: ${{ github.actor }}
@@ -62,11 +58,7 @@
             # This step uses [docker/metadata-action](https://github.com/docker/metadata-action#about) to extract tags and labels that will be applied to the specified image. The `id` "meta" allows the output of this step to be referenced in a subsequent step. The `images` value provides the base name for the tags and labels.
             - name: Extract metadata (tags, labels) for Docker
               id: meta
-<<<<<<< HEAD
               uses: docker/metadata-action@v4
-=======
-              uses: docker/metadata-action@9ec57ed1fcdbf14dcef7dfbe97b2010124a938b7
->>>>>>> 95d029ae
               with:
                   images: ${{ env.REGISTRY }}/${{ env.IMAGE_NAME }}
                   tags: |
@@ -84,11 +76,7 @@
             # It uses the `tags` and `labels` parameters to tag and label the image with the output from the "meta" step.
             - name: Build and push Docker image
               id: push
-<<<<<<< HEAD
               uses: docker/build-push-action@v6
-=======
-              uses: docker/build-push-action@f2a1d5e99d037542a71f64918e516c093c6f3fc4
->>>>>>> 95d029ae
               with:
                   context: .
                   build-args: |
@@ -120,7 +108,7 @@
             packages: write
         steps:
             - name: Log in to the Container registry
-              uses: docker/login-action@65b78e6e13532edd9afa3aa52ac7964289d1a9c1
+              uses: docker/login-action@v3
               with:
                   registry: ${{ env.REGISTRY }}
                   username: ${{ github.actor }}
