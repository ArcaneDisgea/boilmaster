--- conflicted
+++ resolved
@@ -2,18 +2,7 @@
 
 use axum::extract::FromRef;
 
-<<<<<<< HEAD
-use crate::{asset, data, schema, search, version};
-=======
-use crate::{
-	asset,
-	data,
-	read,
-	schema,
-	// search,
-	version,
-};
->>>>>>> 975f3ccf
+use crate::{asset, data, read, schema, search, version};
 
 pub type Asset = Arc<asset::Service>;
 pub type Data = Arc<data::Data>;
