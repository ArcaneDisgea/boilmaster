use std::net::{IpAddr, Ipv4Addr, SocketAddr};

use anyhow::Result;
use axum::{Router, Server};
use serde::Deserialize;
use tokio_util::sync::CancellationToken;
use tower_http::trace::TraceLayer;

<<<<<<< HEAD
use super::{admin, api1, asset, search, service, sheets};
=======
use super::{
	admin,
	asset,
	// search,
	service,
	sheets,
};
>>>>>>> b3731216

#[derive(Debug, Deserialize)]
pub struct Config {
	admin: admin::Config,
	address: Option<IpAddr>,
	port: u16,
}

pub async fn serve(
	cancel: CancellationToken,
	config: Config,
	data: service::Data,
	asset: service::Asset,
	schema: service::Schema,
	// search: service::Search,
	version: service::Version,
) -> Result<()> {
	let bind_address = SocketAddr::new(
		config.address.unwrap_or(IpAddr::V4(Ipv4Addr::UNSPECIFIED)),
		config.port,
	);

	tracing::info!("http binding to {bind_address:?}");

	let router = Router::new()
		.nest("/admin", admin::router(config.admin))
		.nest(
			"/api/1",
			api1::router().with_state(api1::State {
				data: data.clone(),
				schema: schema.clone(),
				version: version.clone(),
			}),
		)
		// old:
		.nest("/asset", asset::router())
		.nest("/sheets", sheets::router())
		// .nest("/search", search::router())
		.layer(TraceLayer::new_for_http())
		.with_state(service::State {
			asset,
			data,
			schema,
			// search,
			version,
		});

	Server::bind(&bind_address)
		.serve(router.into_make_service())
		.with_graceful_shutdown(cancel.cancelled())
		.await
		.unwrap();

	Ok(())
}<|MERGE_RESOLUTION|>--- conflicted
+++ resolved
@@ -6,17 +6,14 @@
 use tokio_util::sync::CancellationToken;
 use tower_http::trace::TraceLayer;
 
-<<<<<<< HEAD
-use super::{admin, api1, asset, search, service, sheets};
-=======
 use super::{
 	admin,
+	api1,
 	asset,
 	// search,
 	service,
 	sheets,
 };
->>>>>>> b3731216
 
 #[derive(Debug, Deserialize)]
 pub struct Config {
