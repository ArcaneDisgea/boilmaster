--- conflicted
+++ resolved
@@ -36,11 +36,7 @@
 		.await
 		.expect("TODO");
 
-<<<<<<< HEAD
-	let data = Arc::new(data::Data::new(config.data, zipatch));
-=======
-	let data = Arc::new(Data::new(view));
->>>>>>> d6415f8f
+	let data = Arc::new(data::Data::new(config.data, view));
 	let schema = Arc::new(schema::Provider::new(config.schema).expect("TODO: Error handling"));
 	let search = Arc::new(search::Search::new(config.search));
 
